from dataclasses import MISSING

import isaaclab.sim as sim_utils
from isaaclab.actuators import ImplicitActuatorCfg
from isaaclab.assets import ArticulationCfg, AssetBaseCfg, RigidObjectCfg
from isaaclab.envs import ManagerBasedRLEnvCfg
from isaaclab.managers import EventTermCfg as EventTerm
from isaaclab.managers import CurriculumTermCfg as CurrTerm
from isaaclab.managers import ObservationGroupCfg as ObsGroup
from isaaclab.managers import ObservationTermCfg as ObsTerm
from isaaclab.managers import RewardTermCfg as RewTerm
from isaaclab.managers import SceneEntityCfg
from isaaclab.managers import TerminationTermCfg as DoneTerm
from isaaclab.scene import InteractiveSceneCfg
from isaaclab.utils import configclass
from isaaclab.sensors import TiledCameraCfg
from isaaclab.utils.assets import ISAAC_NUCLEUS_DIR
from isaaclab.markers.config import FRAME_MARKER_CFG
from isaaclab.sensors.frame_transformer.frame_transformer_cfg import FrameTransformerCfg, OffsetCfg  
from isaaclab_assets.robots.ur5 import UR5_GRIPPER_CFG
from isaaclab.utils.noise import AdditiveUniformNoiseCfg as Unoise
from . import mdp


    
marker_cfg = FRAME_MARKER_CFG.copy()
marker_cfg.markers["frame"].scale = (0.1, 0.1, 0.1)
marker_cfg.prim_path = "/Visuals/FrameTransformer"


##
# Scene definition
##

@configclass
class PoseTrackingSceneCfg(InteractiveSceneCfg):
    """Configuration for a UR5 pick and place scene."""

    # Ground plane
    ground = AssetBaseCfg(
        prim_path="/World/ground",
        spawn=sim_utils.GroundPlaneCfg(),
        init_state=AssetBaseCfg.InitialStateCfg(pos=(0.0, 0.0, 0.0)),
    )
    # UR5 Robot
    robot = UR5_GRIPPER_CFG.replace(prim_path="{ENV_REGEX_NS}/Robot")


    # Key change: Move the frame transformer creation after the robot is created
    # This will be set up in the post_reset phase instead
    ee_frame: FrameTransformerCfg = FrameTransformerCfg(
            prim_path="{ENV_REGEX_NS}/Robot/base_link",
            debug_vis=True,
            visualizer_cfg=marker_cfg,
            target_frames=[
                FrameTransformerCfg.FrameCfg(
                    prim_path="{ENV_REGEX_NS}/Robot/ee_link",
                    name="end_effector",
                    offset=OffsetCfg(
                        pos=[0.12, 0.0, 0.0],
                    ),
                ),
            ],
        )


    table = AssetBaseCfg(
        prim_path="{ENV_REGEX_NS}/Table",
        spawn=sim_utils.UsdFileCfg(
            usd_path=f"/home/adi2440/Desktop/ur5_isaacsim/usd/table.usd",
        ),
        init_state=AssetBaseCfg.InitialStateCfg(pos=(0.7, 0.0, 0.0), rot=(0.0, 0.0, 0.0, 0.0)),
    )

    
    # # CORRECT STRUCTURE - Change to this
    # tiled_camera_left: TiledCameraCfg = TiledCameraCfg(
    #     prim_path="{ENV_REGEX_NS}/camera_left",  # Move prim_path here
    #     data_types=["rgb"],
    #     spawn=sim_utils.PinholeCameraCfg(
    #         focal_length=2.12,
    #         focus_distance=28.0,
    #         horizontal_aperture=5.76,
    #         vertical_aperture=3.24,
    #         clipping_range=(0.1, 1000.0)
    #     ),
    #     width=224,
    #     height=224,
    #     offset=TiledCameraCfg.OffsetCfg(
    #         pos=(1.27, -0.06, 1.143),
    #         rot=(0.62933, 0.32239, 0.32239, 0.62933),
    #         convention="world"
    #     )
    # )

    # tiled_camera_right: TiledCameraCfg = TiledCameraCfg(
    #     prim_path="{ENV_REGEX_NS}/camera_right",  # Move prim_path here
    #     data_types=["rgb"],
    #     spawn=sim_utils.PinholeCameraCfg(
    #         focal_length=2.12,
    #         focus_distance=28.0,
    #         horizontal_aperture=5.76,
    #         vertical_aperture=3.24,
    #         clipping_range=(0.1, 1000.0)
    #     ),
    #     width=224,
    #     height=224,
    #     offset=TiledCameraCfg.OffsetCfg(
    #         pos=(1.27, 0.06, 1.143),
    #         rot=(0.62933, 0.32239, 0.32239, 0.62933),
    #         convention="world"
    #     )
    # )

    # Lights
    dome_light = AssetBaseCfg(
        prim_path="/World/DomeLight",
        spawn=sim_utils.DomeLightCfg(color=(0.9, 0.9, 0.9), intensity=3000.0),
    )

##
# MDP settings
##

## Commands class is for defining the final object location
@configclass
class CommandsCfg:
    """Command terms for the MDP."""

    tracking_pose = mdp.UniformPoseCommandCfg(
        asset_name="robot",
        body_name="ee_link",  
        resampling_time_range=(4.0, 4.0),
        debug_vis=True,
        ranges=mdp.UniformPoseCommandCfg.Ranges(
            pos_x=(0.3, 0.7), pos_y=(-0.6, 0.6), pos_z=(-0.1, 0.2), roll=(0.0, 0.0), pitch=(1.57, 1.57), yaw=(0.0, 0.0)
        ),
    )



@configclass
class ActionsCfg:
    """Action specifications for the MDP."""

    # Joint position control for UR5 robot
    arm_action = mdp.JointPositionActionCfg(
        asset_name="robot",
        joint_names=[
            "shoulder_pan_joint",
            "shoulder_lift_joint",
            "elbow_joint",
            "wrist_1_joint",
            "wrist_2_joint",
            "wrist_3_joint",
        ],
        scale=0.5,  # Scale for each joint
        use_default_offset=True,
    )


@configclass
class ObservationsCfg:
    """Observation specifications for the MDP."""

    @configclass
    class PolicyCfg(ObsGroup):
        """Observations for policy group."""

        # Joint state observations - using joint_names instead of joint_ids
        joint_positions = ObsTerm(
            func=mdp.joint_pos,noise=Unoise(n_min=-0.01, n_max=0.01),
            params={"asset_cfg": SceneEntityCfg("robot",
                                                joint_names=["shoulder_pan_joint",
                                                            "shoulder_lift_joint",
                                                            "elbow_joint",
                                                            "wrist_1_joint",
                                                            "wrist_2_joint",
                                                            "wrist_3_joint"]
                                                )
                    }
        )
        
        # Joint velocity observations - also using joint_names
        joint_velocities = ObsTerm(
            func=mdp.joint_vel,noise=Unoise(n_min=-0.001, n_max=0.001),
            params={"asset_cfg": SceneEntityCfg("robot", 
                                                joint_names=["shoulder_pan_joint",
                                                            "shoulder_lift_joint",
                                                            "elbow_joint",
                                                            "wrist_1_joint",
                                                            "wrist_2_joint",
                                                            "wrist_3_joint"]
                                                )
                    }
        )
        
        # End-effector pose
        # ee_pose = ObsTerm(func=mdp.end_effector_pose)
    
        
        # Target position (for the end-effector)
        target_position = ObsTerm(func=mdp.generated_commands, params={"command_name": "tracking_pose"})
        print('target_position', target_position)

        # Actions
        # actions = ObsTerm(func=mdp.last_action)

        
        def __post_init__(self):
            self.concatenate_terms = True
    
    @configclass
    class RGBCameraPolicyCfg(ObsGroup):
        """Observations for policy group with RGB images."""
                # Camera images - updated for clarity
        # camera_images_left = ObsTerm(
        #     func=mdp.image,
        #     params={"sensor_cfg": SceneEntityCfg("tiled_camera_left"), "data_type": "rgb"},
        # )

        # camera_images_right = ObsTerm(
        #     func=mdp.image,
        #     params={"sensor_cfg": SceneEntityCfg("tiled_camera_right"), "data_type": "rgb"},
        # )



    # observation groups
    policy: PolicyCfg = PolicyCfg()

    # rgb_camera: RGBCameraPolicyCfg = RGBCameraPolicyCfg()


@configclass
class EventCfg:
    """Configuration for events."""

    # Reset robot joints with random noise
    reset_robot = EventTerm(
        func=mdp.reset_robot_pose_with_noise,
        mode="reset",
        params={
            'base_pose': [-0.71055204, -1.3046993,  1.9, -2.23, -1.59000665,  1.76992667],
            'noise_range': 0.01,  # Start with modest noise, increase as training progresses
        },
    )


@configclass
class RewardsCfg:
    """Reward terms for the MDP."""

   # Distance-based reward to approach the tracking pose
    distance_to_tracking_pose = RewTerm(
        func=mdp.position_command_error,
        weight=-1.0,
        params={"asset_cfg": SceneEntityCfg("robot"), "command_name": "tracking_pose"},
    )

    distance_to_tracking_pose_tanh = RewTerm(
        func=mdp.position_command_error_tanh,
        weight=0.5,
        params={"asset_cfg": SceneEntityCfg("robot"), "std": 0.1, "command_name": "tracking_pose"},
    )

    # In the RewardsCfg class in rl_ur5_env_cfg.py
    orientation_reward = RewTerm(
        func=mdp.orientation_command_error,
        weight=-0.5,  # Adjust weight as needed
        params={
            "ee_frame_cfg": SceneEntityCfg("ee_frame"),"command_name": "tracking_pose",
        },
    )

<<<<<<< HEAD
    action_rate = RewTerm(func=mdp.action_rate_l2, weight=-0.00001)
    # joint_vel = RewTerm(
    #     func=mdp.joint_vel_l2,
    #     weight=0.00001,
    #     params={"asset_cfg": SceneEntityCfg("robot")},
    # )

    
    # In the RewardsCfg class in rl_ur5_env_cfg.py
    # joint_torques_penalty = RewTerm(
    #     func=mdp.joint_torques_l2,
    #     params={"asset_cfg": SceneEntityCfg("robot")},
    #     weight=0.000001,  # Adjust weight as needed
    # )
=======
    action_rate = RewTerm(func=mdp.action_rate_l2, weight=-0.000000001)
    joint_vel = RewTerm(
        func=mdp.joint_vel_l2,
        weight=-0.0000001,
        params={"asset_cfg": SceneEntityCfg("robot")},
    )

    
    # In the RewardsCfg class in rl_ur5_env_cfg.py
    joint_torques_penalty = RewTerm(
        func=mdp.joint_torques_l2,
        params={"asset_cfg": SceneEntityCfg("robot")},
        weight=-0.000000001,  # Adjust weight as needed
    )
>>>>>>> 5ba9aaa7

    # # In RewardsCfg class
    # success_reward = RewTerm(
    #     func=mdp.pose_tracking_success,
    #     weight=10.0,  # Large positive reward for success
    #     params={
    #         "position_threshold": 0.05,
    #         "orientation_threshold": 0.1,
    #         "velocity_threshold": 1.0,
    #         "command_name": "tracking_pose",
    #     },
    # )

        # NEW: End-effector table collision prevention
    ee_frame_table_collision = RewTerm(
        func=mdp.ee_frame_table_collision,
        weight=-1.0, 
        params={
            "table_height": 0.77,  # 0.77 from your thresholds.py
            "safety_margin": 0.05,  # 5cm safety margin above table
            "ee_frame_cfg": SceneEntityCfg("ee_frame"),
        },
    )


@configclass
class TerminationsCfg:
    """Termination terms for the MDP."""

    # Time out
    time_out = DoneTerm(func=mdp.time_out, time_out=True)
    
    # Task success (end-effector at target pose)
    task_success = DoneTerm(
        func=mdp.pose_tracking_success,
        params={
            "position_threshold": 0.05,
            "orientation_threshold": 0.1,
            "velocity_threshold": 0.05,
            "torque_threshold": 1.0,
            "command_name": "tracking_pose",
        },
    )

    
    # # NEW: End-effector table collision prevention
    # ee_frame_table_collision = DoneTerm(
    #     func=mdp.ee_frame_table_collision,
    #     params={
    #         "table_height": 0.77,  # 0.77 from your thresholds.py
    #         "safety_margin": 0.05,  # 5cm safety margin above table
    #         "ee_frame_cfg": SceneEntityCfg("ee_frame"),
    #     },
    # )

@configclass
class CurriculumCfg:
    """Curriculum terms for the MDP."""

    joint_torque = CurrTerm(
        func=mdp.modify_reward_weight, params={"term_name": "joint_torques_penalty", "weight": -0.0001, "num_steps": 1000}
    )

    action_rate = CurrTerm(
<<<<<<< HEAD
        func=mdp.modify_reward_weight, params={"term_name": "action_rate", "weight": -0.001, "num_steps": 1000}
    )

    joint_vel = CurrTerm(
        func=mdp.modify_reward_weight, params={"term_name": "joint_vel", "weight": -0.001, "num_steps": 1000}
=======
        func=mdp.modify_reward_weight, params={"term_name": "action_rate", "weight": -0.0001, "num_steps": 1000}
    )

    joint_vel = CurrTerm(
        func=mdp.modify_reward_weight, params={"term_name": "joint_vel", "weight": -0.0001, "num_steps": 1000}
>>>>>>> 5ba9aaa7
    )


##
# Environment configuration
##

@configclass
class PoseTrackingEnvCfg(ManagerBasedRLEnvCfg):
    """Environment configuration for UR5 pick and place task."""
    
    # Scene settings
    scene: PoseTrackingSceneCfg = PoseTrackingSceneCfg(num_envs=8, env_spacing=4.0)
    
    # Basic settings
    observations: ObservationsCfg = ObservationsCfg()
    actions: ActionsCfg = ActionsCfg()
    events: EventCfg = EventCfg()
    
    # MDP settings
    rewards: RewardsCfg = RewardsCfg()
    terminations: TerminationsCfg = TerminationsCfg()
    # curriculum: CurriculumCfg = CurriculumCfg()
    curriculum = None

    # Unused managers
    commands: CommandsCfg = CommandsCfg()  # Add the command configuration


    # Post initialization
    def __post_init__(self) -> None:
        """Post initialization."""
        # General settings
        self.decimation = 4
<<<<<<< HEAD
        self.episode_length_s = 4.0  # Longer episodes for pick and place
=======
        self.episode_length_s = 4  # Longer episodes for pick and place
>>>>>>> 5ba9aaa7

        # make a smaller scene for play
        self.scene.num_envs = 8
        self.scene.env_spacing = 4.0


        self.sim.dt = 1 / 120   #120Hz
        self.sim.render_interval = self.decimation
        self.sim.disable_contact_processing = True<|MERGE_RESOLUTION|>--- conflicted
+++ resolved
@@ -273,7 +273,6 @@
         },
     )
 
-<<<<<<< HEAD
     action_rate = RewTerm(func=mdp.action_rate_l2, weight=-0.00001)
     # joint_vel = RewTerm(
     #     func=mdp.joint_vel_l2,
@@ -288,22 +287,6 @@
     #     params={"asset_cfg": SceneEntityCfg("robot")},
     #     weight=0.000001,  # Adjust weight as needed
     # )
-=======
-    action_rate = RewTerm(func=mdp.action_rate_l2, weight=-0.000000001)
-    joint_vel = RewTerm(
-        func=mdp.joint_vel_l2,
-        weight=-0.0000001,
-        params={"asset_cfg": SceneEntityCfg("robot")},
-    )
-
-    
-    # In the RewardsCfg class in rl_ur5_env_cfg.py
-    joint_torques_penalty = RewTerm(
-        func=mdp.joint_torques_l2,
-        params={"asset_cfg": SceneEntityCfg("robot")},
-        weight=-0.000000001,  # Adjust weight as needed
-    )
->>>>>>> 5ba9aaa7
 
     # # In RewardsCfg class
     # success_reward = RewTerm(
@@ -368,19 +351,12 @@
     )
 
     action_rate = CurrTerm(
-<<<<<<< HEAD
         func=mdp.modify_reward_weight, params={"term_name": "action_rate", "weight": -0.001, "num_steps": 1000}
     )
 
     joint_vel = CurrTerm(
         func=mdp.modify_reward_weight, params={"term_name": "joint_vel", "weight": -0.001, "num_steps": 1000}
-=======
-        func=mdp.modify_reward_weight, params={"term_name": "action_rate", "weight": -0.0001, "num_steps": 1000}
-    )
-
-    joint_vel = CurrTerm(
-        func=mdp.modify_reward_weight, params={"term_name": "joint_vel", "weight": -0.0001, "num_steps": 1000}
->>>>>>> 5ba9aaa7
+
     )
 
 
@@ -415,11 +391,8 @@
         """Post initialization."""
         # General settings
         self.decimation = 4
-<<<<<<< HEAD
         self.episode_length_s = 4.0  # Longer episodes for pick and place
-=======
-        self.episode_length_s = 4  # Longer episodes for pick and place
->>>>>>> 5ba9aaa7
+
 
         # make a smaller scene for play
         self.scene.num_envs = 8
