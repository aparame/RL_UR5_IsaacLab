--- conflicted
+++ resolved
@@ -24,7 +24,6 @@
           name: const_initializer
           val: 0
         fixed_sigma: True
-<<<<<<< HEAD
     cnn:
       type: conv2d
       activation: elu  # Changed to elu to match your original config
@@ -45,36 +44,6 @@
           kernel_size: 3
           strides: 1
           padding: 0
-=======
-    inputs:
-      # Define which observation name corresponds to which processing type
-      rgb_camera: 
-        shape: [128, 128, 3]
-        embedding_size: 512
-        type: conv2d
-        conv_activation: elu
-        normalize: true
-        convs:
-          - filters: 32
-            kernel_size: 8
-            strides: 4
-            padding: 0
-          - filters: 64
-            kernel_size: 4
-            strides: 2
-            padding: 0
-          - filters: 64
-            kernel_size: 4
-            strides: 1
-            padding: 0
-          - filters: 128
-            kernel_size: 3
-            strides: 1
-            padding: 0
-      policy:
-        shape: [31]
-        embedding_size: 128
->>>>>>> 5ba9aaa7
     mlp:
       units: [256, 128, 64]  # Your original MLP architecture
       activation: elu
@@ -85,11 +54,8 @@
   load_checkpoint: False # flag which sets whether to load the checkpoint
   load_path: '' # path to the checkpoint to load
   config:
-<<<<<<< HEAD
     name: camera_pose_tracking_ur5
-=======
-    name: pre_grasping_ur5
->>>>>>> 5ba9aaa7
+
     env_name: rlgpu
     device: 'cuda:0'
     device_name: 'cuda:0'
@@ -104,16 +70,12 @@
     normalize_advantage: True
     gamma: 0.99
     tau: 0.95
-<<<<<<< HEAD
     learning_rate: 1e-4  # Using scientific notation format
-=======
-    learning_rate: 0.0005
->>>>>>> 5ba9aaa7
     lr_schedule: adaptive
     schedule_type: legacy
     kl_threshold: 0.01
     score_to_win: 10000
-<<<<<<< HEAD
+
     max_epochs: 2000  # Your specified training length
     save_best_after: 50
     save_frequency: 100
@@ -124,18 +86,6 @@
     e_clip: 0.2
     horizon_length: 24  # Your specified horizon
     minibatch_size: 48 # Your calculated batch size (num envs × 24 horizon)
-=======
-    max_epochs: 2500
-    save_best_after: 200
-    save_frequency: 100
-    print_stats: True
-    grad_norm: 0.01
-    entropy_coef: 0.001
-    truncate_grads: True
-    e_clip: 0.2
-    horizon_length: 16
-    minibatch_size: 8192
->>>>>>> 5ba9aaa7
     mini_epochs: 8
     critic_coef: 2
     clip_value: True
