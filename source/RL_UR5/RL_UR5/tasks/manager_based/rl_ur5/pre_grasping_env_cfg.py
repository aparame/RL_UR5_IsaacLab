from dataclasses import MISSING

import isaaclab.sim as sim_utils
from isaaclab.actuators import ImplicitActuatorCfg
from isaaclab.assets import ArticulationCfg, AssetBaseCfg, RigidObjectCfg
from isaaclab.envs import ManagerBasedRLEnvCfg
from isaaclab.managers import EventTermCfg as EventTerm
from isaaclab.managers import CurriculumTermCfg as CurrTerm
from isaaclab.managers import ObservationGroupCfg as ObsGroup
from isaaclab.managers import ObservationTermCfg as ObsTerm
from isaaclab.managers import RewardTermCfg as RewTerm
from isaaclab.managers import SceneEntityCfg
from isaaclab.managers import TerminationTermCfg as DoneTerm
from isaaclab.scene import InteractiveSceneCfg
from isaaclab.utils import configclass
from isaaclab.sensors import TiledCameraCfg
from isaaclab.utils.assets import ISAAC_NUCLEUS_DIR
from isaaclab.markers.config import FRAME_MARKER_CFG
from isaaclab.sensors.frame_transformer.frame_transformer_cfg import FrameTransformerCfg, OffsetCfg  
from isaaclab_assets.robots.ur5 import UR5_GRIPPER_CFG
from isaaclab.utils.noise import AdditiveUniformNoiseCfg as Unoise
from . import mdp


    
marker_cfg = FRAME_MARKER_CFG.copy()
marker_cfg.markers["frame"].scale = (0.1, 0.1, 0.1)
marker_cfg.prim_path = "/Visuals/FrameTransformer"


##
# Scene definition
##

@configclass
class PreGraspingSceneCfg(InteractiveSceneCfg):
    """Configuration for a UR5 pick and place scene."""

    # Ground plane
    ground = AssetBaseCfg(
        prim_path="/World/ground",
        spawn=sim_utils.GroundPlaneCfg(),
        init_state=AssetBaseCfg.InitialStateCfg(pos=(0.0, 0.0, 0.0)),
    )
    # UR5 Robot
    robot = UR5_GRIPPER_CFG.replace(prim_path="{ENV_REGEX_NS}/Robot")


    # Key change: Move the frame transformer creation after the robot is created
    # This will be set up in the post_reset phase instead
    ee_frame: FrameTransformerCfg = FrameTransformerCfg(
            prim_path="{ENV_REGEX_NS}/Robot/base_link",
            debug_vis=True,
            visualizer_cfg=marker_cfg,
            target_frames=[
                FrameTransformerCfg.FrameCfg(
                    prim_path="{ENV_REGEX_NS}/Robot/ee_link",
                    name="end_effector",
                    offset=OffsetCfg(
                        pos=[0.12, 0.0, 0.0],
                    ),
                ),
            ],
        )


    table = AssetBaseCfg(
        prim_path="{ENV_REGEX_NS}/Table",
        spawn=sim_utils.UsdFileCfg(
            usd_path=f"/home/adi2440/Desktop/ur5_isaacsim/usd/table.usd",
        ),
        init_state=AssetBaseCfg.InitialStateCfg(pos=(0.68, 0.0, 0.0), rot=(1.0, 0.0, 0.0, 0.0)),
    )

    # Red cube - plastic material
    red_cube = RigidObjectCfg(
        prim_path="{ENV_REGEX_NS}/red_cube",
        spawn=sim_utils.CuboidCfg(
            size=( 0.0286, 0.0635, 0.0382),  # Dimensions in meters
            rigid_props=sim_utils.RigidBodyPropertiesCfg(
                rigid_body_enabled=True,
                max_linear_velocity=1000.0,
                max_angular_velocity=1000.0,
                max_depenetration_velocity=100.0,
            ),
            mass_props=sim_utils.MassPropertiesCfg(mass=0.01),  # 10 grams
            collision_props=sim_utils.CollisionPropertiesCfg(),
            visual_material=sim_utils.PreviewSurfaceCfg(
                diffuse_color=(1.0, 0.0, 0.0),  # Red
                metallic=0.0,  # Non-metallic for plastic
                roughness=0.5  # Medium roughness for plastic
            ),
        ),
        init_state=RigidObjectCfg.InitialStateCfg(
            pos=(0.5, -0.4, 0.77),  # Will be randomized during reset
        ),
    )

    # Green cube - plastic material
    green_cube = RigidObjectCfg(
        prim_path="{ENV_REGEX_NS}/green_cube",
        spawn=sim_utils.CuboidCfg(
            size=( 0.0286, 0.0635, 0.0382),
            rigid_props=sim_utils.RigidBodyPropertiesCfg(
                rigid_body_enabled=True,
                max_linear_velocity=1000.0,
                max_angular_velocity=1000.0,
                max_depenetration_velocity=100.0,
            ),
            mass_props=sim_utils.MassPropertiesCfg(mass=0.01),  # 10 grams
            collision_props=sim_utils.CollisionPropertiesCfg(),
            visual_material=sim_utils.PreviewSurfaceCfg(
                diffuse_color=(0.0, 1.0, 0.0),  # Green
                metallic=0.0,  # Non-metallic for plastic
                roughness=0.5  # Medium roughness for plastic
            ),
        ),
        init_state=RigidObjectCfg.InitialStateCfg(
            pos=(0.6, -0.4, 0.77),  # Will be randomized during reset
        ),
    )

    # Blue cube - plastic material
    blue_cube = RigidObjectCfg(
        prim_path="{ENV_REGEX_NS}/blue_cube",
        spawn=sim_utils.CuboidCfg(
            size=( 0.0286, 0.0635, 0.0382),
            rigid_props=sim_utils.RigidBodyPropertiesCfg(
                rigid_body_enabled=True,
                max_linear_velocity=1000.0,
                max_angular_velocity=1000.0,
                max_depenetration_velocity=100.0,
            ),
            mass_props=sim_utils.MassPropertiesCfg(mass=0.01),  # 10 grams
            collision_props=sim_utils.CollisionPropertiesCfg(),
            visual_material=sim_utils.PreviewSurfaceCfg(
                diffuse_color=(0.0, 0.0, 1.0),  # Blue
                metallic=0.0,  # Non-metallic for plastic
                roughness=0.5  # Medium roughness for plastic
            ),
        ),
        init_state=RigidObjectCfg.InitialStateCfg(
            pos=(0.7, -0.4, 0.77),  # Will be randomized during reset
        ),
    )
    
    # CORRECT STRUCTURE - Change to this
    # tiled_camera_left: TiledCameraCfg = TiledCameraCfg(
    #     prim_path="{ENV_REGEX_NS}/camera_left",  # Move prim_path here
    #     data_types=["rgb"],
    #     spawn=sim_utils.PinholeCameraCfg(
    #         focal_length=2.208,
    #         focus_distance=28.0,
    #         horizontal_aperture=5.76,
    #         vertical_aperture=3.24,
    #         clipping_range=(0.1, 1000.0)
    #     ),
    #     width=128,
    #     height=128,
    #     offset=TiledCameraCfg.OffsetCfg(
    #         pos=(1.1, -0.06, 1.3),
    #         rot=(0.67438, 0.21263, 0.21263,0.67438),
    #         convention="opengl"
    #     )
    # )

    # tiled_camera_right: TiledCameraCfg = TiledCameraCfg(
    #     prim_path="{ENV_REGEX_NS}/camera_right",  # Move prim_path here
    #     data_types=["rgb"],
    #     spawn=sim_utils.PinholeCameraCfg(
    #         focal_length=2.208,
    #         focus_distance=28.0,
    #         horizontal_aperture=5.76,
    #         vertical_aperture=3.24,
    #         clipping_range=(0.1, 1000.0)
    #     ),
    #     width=128,
    #     height=128,
    #     offset=TiledCameraCfg.OffsetCfg(
    #         pos=(1.2, 0.06, 1.2),
    #         rot=(0.3536, 0.3536, 0.1464, 0.8536),
    #         convention="world"
    #     )
    # )

    # Lights
    dome_light = AssetBaseCfg(
        prim_path="/World/DomeLight",
        spawn=sim_utils.DomeLightCfg(color=(0.9, 0.9, 0.9), intensity=3000.0),
    )

##
# MDP settings
##

## Commands class is for defining the final object location
@configclass
class CommandsCfg:
    """Command terms for the MDP."""

    tracking_pose = mdp.UniformPoseCommandCfg(
        asset_name="robot",
        body_name="ee_link",  
        resampling_time_range=(8.0, 8.0),
        debug_vis=False,
        ranges=mdp.UniformPoseCommandCfg.Ranges(
            pos_x=(0.3, 0.6), pos_y=(-0.4, 0.4), pos_z=(0.0, 0.3), roll=(0.0, 0.0), pitch=(1.57, 1.57), yaw=(-3.14, 3.14)
        ),
    )



@configclass
class ActionsCfg:
    """Action specifications for the MDP."""

    # Joint position control for UR5 robot
    arm_action = mdp.JointPositionActionCfg(
        asset_name="robot",
        joint_names=[
            "shoulder_pan_joint",
            "shoulder_lift_joint",
            "elbow_joint",
            "wrist_1_joint",
            "wrist_2_joint",
            "wrist_3_joint",
        ],
        scale=0.5,  # Scale for each joint
        use_default_offset=True,
    )

    gripper_action = mdp.BinaryJointPositionActionCfg(            
        asset_name="robot",
        joint_names=["robotiq_85_left_knuckle_joint"],
        open_command_expr={"robotiq_85_left_knuckle_joint": 0.0},
        close_command_expr={"robotiq_85_left_knuckle_joint": 30.0},
    )

@configclass
class ObservationsCfg:
    """Observation specifications for the MDP."""

    @configclass
    class PolicyCfg(ObsGroup):
        """Observations for policy group."""

        # Joint state observations - using joint_names instead of joint_ids
        joint_positions = ObsTerm(
            func=mdp.joint_pos_rel,noise=Unoise(n_min=-0.005, n_max=0.005),
            params={"asset_cfg": SceneEntityCfg("robot",
                                                joint_names=["shoulder_pan_joint",
                                                            "shoulder_lift_joint",
                                                            "elbow_joint",
                                                            "wrist_1_joint",
                                                            "wrist_2_joint",
                                                            "wrist_3_joint",
                                                            "robotiq_85_left_knuckle_joint"]
                                                )
                    }
        )
        
        # Joint velocity observations - also using joint_names
        joint_velocities = ObsTerm(
            func=mdp.joint_vel_rel,noise=Unoise(n_min=-0.0005, n_max=0.0005),
            params={"asset_cfg": SceneEntityCfg("robot", 
                                                joint_names=["shoulder_pan_joint",
                                                            "shoulder_lift_joint",
                                                            "elbow_joint",
                                                            "wrist_1_joint",
                                                            "wrist_2_joint",
                                                            "wrist_3_joint",
                                                            "robotiq_85_left_knuckle_joint"]
                                                )
                    }
        )
        
        # # End-effector pose
        # ee_pose = ObsTerm(func=mdp.end_effector_pose)
        
        # Cube positions
        cube_positions = ObsTerm(func=mdp.cube_positions)
        
        # Target position (for the end-effector)
        target_position = ObsTerm(func=mdp.generated_commands, params={"command_name": "tracking_pose"})

        # Task ID (which cube to pick)
        task_id = ObsTerm(func=mdp.task_id)

        # Actions
        actions = ObsTerm(func=mdp.last_action)
        
        def __post_init__(self):
            self.enable_corruption = True
            self.concatenate_terms = True
    
    @configclass
    class RGBCameraPolicyCfg(ObsGroup):
        """Observations for policy group with RGB images."""
                # Camera images - updated for clarity
        camera_images_left = ObsTerm(
            func=mdp.image,
            params={"sensor_cfg": SceneEntityCfg("tiled_camera_left"), "data_type": "rgb"},
        )

        # depth_images_left = ObsTerm(
        #     func=mdp.image,
        #     params={"sensor_cfg": SceneEntityCfg("tiled_camera_left"), "data_type": "depth"},
        # )

        # camera_images_right = ObsTerm(
        #     func=mdp.image,
        #     params={"sensor_cfg": SceneEntityCfg("tiled_camera_right"), "data_type": "rgb"},
        # )

                
        def __post_init__(self):
            self.concatenate_terms = False

    # observation groups
    policy: PolicyCfg = PolicyCfg()
    # subtask_terms: SubtaskCfg = SubtaskCfg()
    # rgb_camera: RGBCameraPolicyCfg = RGBCameraPolicyCfg()


@configclass
class EventCfg:
    """Configuration for events."""

    # Reset robot joints with random noise
    reset_robot = EventTerm(
        func=mdp.reset_robot_pose_with_noise,
        mode="reset",
        params={
            'base_pose': [-0.2321, -2.0647, 1.9495, 0.8378, 1.5097, 0.0, 0.0],
            'noise_range': 0.05,  # Start with modest noise, increase as training progresses
        },
    )

    # reset_all = EventTerm(func=mdp.reset_scene_to_default, mode="reset")
    # Randomize cube positions - updated to avoid slice objects
    reset_cubes = EventTerm(
        func=mdp.reset_cube_positions,
        mode="reset",
        params={
            # Explicitly define each cube configuration with asset_name and empty joint_ids
            "cube_cfgs": [
                SceneEntityCfg(name="red_cube", joint_ids=[],fixed_tendon_ids=[], body_ids=[],object_collection_ids=[]),
                SceneEntityCfg(name="green_cube", joint_ids=[],fixed_tendon_ids=[], body_ids=[],object_collection_ids=[]),
                SceneEntityCfg(name="blue_cube", joint_ids=[],fixed_tendon_ids=[], body_ids=[],object_collection_ids=[]),
            ],
            "min_distance": 0.1,  # Minimum distance between cubes
        },
    )
    
    # # Randomly select target cube and set placement position from commands
    set_task = EventTerm(
        func=mdp.set_pick_and_place_task,
        mode="reset",
        params={
            "cube_cfgs": [
                SceneEntityCfg(name="red_cube", joint_ids=[],fixed_tendon_ids=[], body_ids=[],object_collection_ids=[]),
                SceneEntityCfg(name="green_cube", joint_ids=[],fixed_tendon_ids=[], body_ids=[],object_collection_ids=[]),
                SceneEntityCfg(name="blue_cube", joint_ids=[],fixed_tendon_ids=[], body_ids=[],object_collection_ids=[]),
            ],
        },
    )

    # init_task_stages = EventTerm(
    #     func=mdp.initialize_task_stages,
    #     mode="reset",
    # )
    
    # # Update task stages during each step
    # update_task_stages = EventTerm(
    #     func=mdp.update_task_stages,
    #     mode="step",
    # )

    #Think about adding noise to joint states for better generalization

@configclass
class RewardsCfg:
    """Reward terms for the MDP."""

    # Replace the current position reward with a smoother version
    position_reward = RewTerm(
        func=mdp.position_above_cube_reward,
        weight=-2.0,  # Reduce from -2.0 to -1.0
        params={"height_offset": 0.1},
    )
    
    # Increase the tanh reward weight for better gradient
    position_reward_tanh = RewTerm(
        func=mdp.position_above_cube_tanh,
        weight=1.0,  # Increase from 0.5 to 1.0
        params={"height_offset": 0.1, "std": 0.15},  # Slightly smaller std for sharper gradient
    )
    
    # Increase orientation reward weight
    orientation_reward = RewTerm(
        func=mdp.orientation_alignment_reward,
        weight=1.5,  # Increase from 1.0 to 1.5
        params={
            "ee_frame_cfg": SceneEntityCfg("ee_frame"),
        },
    )
    
    # Add success reward
    success_bonus = RewTerm(
        func=mdp.alignment_success_reward,
        weight=5.0,
        params={
            "position_threshold": 0.07,  # Slightly more lenient than termination
            "orientation_threshold": 0.8,
            "height_offset": 0.1,
            "ee_frame_cfg": SceneEntityCfg("ee_frame"),
        },
    )
    
    # Reduce excessive movement penalties
    action_rate = RewTerm(func=mdp.action_rate_l2, weight=-0.00005)  # Reduced from -0.0001
    joint_vel = RewTerm(
        func=mdp.joint_vel_l2,
        weight=-0.0005,  # Reduced from -0.001
        params={"asset_cfg": SceneEntityCfg("robot")},
    )
   # Penalize excessive torques
    joint_torques_penalty = RewTerm(
        func=mdp.joint_torques_l2,
        weight=-0.0000005,
    )


@configclass
class TerminationsCfg:
    """Termination terms for the MDP."""

    # Time out
    time_out = DoneTerm(func=mdp.time_out, time_out=True)
    
    # Task success (end-effector aligned above target cube) - make slightly more lenient
    alignment_success = DoneTerm(
        func=mdp.alignment_success,
        time_out=True,
        params={
<<<<<<< HEAD
            "position_threshold": 0.06,  # Increased from 0.05
            "orientation_threshold": 0.85,  # Reduced from 0.9
            "velocity_threshold": 0.07,  # Increased from 0.05
            "torque_threshold": 1.5,  # Increased from 1.0
=======
            "position_threshold": 0.1,
            "orientation_threshold": 0.9,
            "velocity_threshold": 0.08,
            "torque_threshold": 1.0,
>>>>>>> 5ba9aaa7
            "height_offset": 0.1,
            "ee_frame_cfg": SceneEntityCfg("ee_frame"),
            "asset_cfg": SceneEntityCfg("robot"),
        },
    )

@configclass
class CurriculumCfg:
    """Curriculum terms for the MDP."""

    
    
    # Gradually decrease penalty for joint velocities
    joint_vel_weight = CurrTerm(
        func=mdp.modify_reward_weight, 
        params={"term_name": "joint_vel", "weight": -0.0002, "num_steps": 400}
    )
    
    # Gradually decrease penalty for action rate
    action_rate_weight = CurrTerm(
        func=mdp.modify_reward_weight, 
        params={"term_name": "action_rate", "weight": -0.00002, "num_steps": 400}
    )
    
    # Gradually increase joint torque penalty
    joint_torque_weight = CurrTerm(
        func=mdp.modify_reward_weight, 
        params={"term_name": "joint_torques_penalty", "weight": -0.0000002, "num_steps": 400}
    )
# ##
# Environment configuration
##

@configclass
class PreGraspingEnvCfg(ManagerBasedRLEnvCfg):
    """Environment configuration for UR5 pick and place task."""
    
    # Scene settings
    scene: PreGraspingSceneCfg = PreGraspingSceneCfg(num_envs=8, env_spacing=4.0)
    
    # Basic settings
    observations: ObservationsCfg = ObservationsCfg()
    actions: ActionsCfg = ActionsCfg()
    events: EventCfg = EventCfg()
    
    # MDP settings
    rewards: RewardsCfg = RewardsCfg()
    terminations: TerminationsCfg = TerminationsCfg()
    curriculum: CurriculumCfg = CurriculumCfg()
    # curriculum = None

    # Unused managers
    commands: CommandsCfg = CommandsCfg()  # Add the command configuration
    # commands = None


    # Post initialization
    def __post_init__(self) -> None:
        """Post initialization."""
        # General settings
        self.decimation = 4
        self.episode_length_s = 12  # Longer episodes for pick and place

        # make a smaller scene for play
        self.scene.num_envs = 8
        self.scene.env_spacing = 4.0
        # disable randomization for play
        # Simulation settings

        self.sim.dt = 1 / 60   #120Hz
        self.sim.render_interval = self.decimation
        self.sim.disable_contact_processing = True<|MERGE_RESOLUTION|>--- conflicted
+++ resolved
@@ -443,17 +443,10 @@
         func=mdp.alignment_success,
         time_out=True,
         params={
-<<<<<<< HEAD
             "position_threshold": 0.06,  # Increased from 0.05
             "orientation_threshold": 0.85,  # Reduced from 0.9
             "velocity_threshold": 0.07,  # Increased from 0.05
             "torque_threshold": 1.5,  # Increased from 1.0
-=======
-            "position_threshold": 0.1,
-            "orientation_threshold": 0.9,
-            "velocity_threshold": 0.08,
-            "torque_threshold": 1.0,
->>>>>>> 5ba9aaa7
             "height_offset": 0.1,
             "ee_frame_cfg": SceneEntityCfg("ee_frame"),
             "asset_cfg": SceneEntityCfg("robot"),
